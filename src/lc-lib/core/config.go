--- conflicted
+++ resolved
@@ -32,22 +32,8 @@
 )
 
 const (
-<<<<<<< HEAD
-  default_GeneralConfig_AdminEnabled     bool          = true
-  default_GeneralConfig_AdminBind        string        = "127.0.0.1"
-  default_GeneralConfig_PersistDir       string        = "."
-  default_GeneralConfig_ProspectInterval time.Duration = 10 * time.Second
-  default_GeneralConfig_SpoolSize        int64         = 1024
-  default_GeneralConfig_SpoolTimeout     time.Duration = 5 * time.Second
-  default_GeneralConfig_LogLevel         logging.Level = logging.INFO
-  default_GeneralConfig_LogStdout        bool          = true
-  default_GeneralConfig_LogSyslog        bool          = false
-  default_NetworkConfig_Transport        string        = "tls"
-  default_NetworkConfig_Timeout          time.Duration = 15 * time.Second
-  default_NetworkConfig_Reconnect        time.Duration = 1 * time.Second
-  default_FileConfig_Codec               string        = "plain"
-  default_FileConfig_DeadTime            int64         = 86400
-=======
+  default_GeneralConfig_AdminEnabled       bool          = true
+  default_GeneralConfig_AdminBind          string        = "127.0.0.1"
   default_GeneralConfig_PersistDir         string        = "."
   default_GeneralConfig_ProspectInterval   time.Duration = 10 * time.Second
   default_GeneralConfig_SpoolSize          int64         = 1024
@@ -61,7 +47,6 @@
   default_NetworkConfig_MaxPendingPayloads int64         = 10
   default_FileConfig_Codec                 string        = "plain"
   default_FileConfig_DeadTime              int64         = 86400
->>>>>>> b64d8c81
 )
 
 type Config struct {
