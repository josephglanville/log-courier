package main

import (
  "bufio"
  "bytes"
  "io"
  "log"
  "os" // for File and friends
  "time"
)

type Harvester struct {
<<<<<<< HEAD
  Path string /* the file path to harvest */
  FileConfig FileConfig
=======
  Path   string /* the file path to harvest */
  Fields map[string]string
>>>>>>> 8c050664
  Offset int64
  FinishChan chan int64

  file *os.File /* the file being watched */
}

func (h *Harvester) Harvest(output chan *FileEvent) {
  h.open()
  info, _ := h.file.Stat() // TODO(sissel): Check error
  defer h.file.Close()
  //info, _ := file.Stat()

  // On completion, push offset so we can continue where we left off if we relaunch on the same file
  defer func() { h.FinishChan <- h.Offset }()

  // NOTE(driskell): How would we know line number if from_beginning is false and we SEEK_END? Or would we scan,count,skip?
  var line uint64 = 0 // Ask registrar about the line number

  // get current offset in file
  offset, _ := h.file.Seek(0, os.SEEK_CUR)

  if h.Offset > 0 {
    log.Printf("Started harvester at position %d (current offset now %d): %s\n", h.Offset, offset, h.Path)
  } else if *from_beginning {
    log.Printf("Started harvester from beginning of file (current offset now %d): %s\n", offset, h.Path)
  } else {
    log.Printf("Started harvester at end of file (current offset now %d): %s\n", offset, h.Path)
  }

  h.Offset = offset

  // TODO(sissel): Make the buffer size tunable at start-time
  reader := bufio.NewReaderSize(h.file, 16<<10) // 16kb buffer by default

  var read_timeout = 10 * time.Second
  last_read_time := time.Now()
  for {
    text, err := h.readline(reader, read_timeout)

    if err != nil {
      if err == io.EOF {
        // timed out waiting for data, got eof.
        // Check to see if the file was truncated
        info, _ := h.file.Stat()
        if info.Size() < h.Offset {
          log.Printf("File truncated, seeking to beginning: %s\n", h.Path)
          h.file.Seek(0, os.SEEK_SET)
          h.Offset = 0
        } else if age := time.Since(last_read_time); age > h.FileConfig.deadtime {
          // if last_read_time was more than dead time, this file is probably
          // dead. Stop watching it.
          log.Printf("Stopping harvest of %s; last change was %v ago\n", h.Path, age)
          return
        }
        continue
      } else {
        log.Printf("Unexpected state reading from %s; error: %s\n", h.Path, err)
        return
      }
    }
    last_read_time = time.Now()

    line++
    event := &FileEvent{
<<<<<<< HEAD
      Source: &h.Path,
      Offset: h.Offset,
      Line: line,
      Text: text,
      Fields: &h.FileConfig.Fields,
      fileinfo: &info,
    }
    h.Offset += int64(len(*event.Text)) + 1  // +1 because of the line terminator
=======
      Source:   &h.Path,
      Offset:   offset,
      Line:     line,
      Text:     text,
      Fields:   &h.Fields,
      fileinfo: &info,
    }
    offset += int64(len(*event.Text)) + 1 // +1 because of the line terminator
>>>>>>> 8c050664

    output <- event // ship the new event downstream
  } /* forever */
}

func (h *Harvester) open() *os.File {
  // Special handling that "-" means to read from standard input
  if h.Path == "-" {
    h.file = os.Stdin
    return h.file
  }

  for {
    var err error
    h.file, err = os.Open(h.Path)

    if err != nil {
      // retry on failure.
      log.Printf("Failed opening %s: %s\n", h.Path, err)
      time.Sleep(5 * time.Second)
    } else {
      break
    }
  }

  // TODO(sissel): Only seek if the file is a file, not a pipe or socket.
  if h.Offset > 0 {
    h.file.Seek(h.Offset, os.SEEK_SET)
  } else if *from_beginning {
    h.file.Seek(0, os.SEEK_SET)
  } else {
    h.file.Seek(0, os.SEEK_END)
  }

  return h.file
}

func (h *Harvester) readline(reader *bufio.Reader, eof_timeout time.Duration) (*string, error) {
  var buffer bytes.Buffer
  start_time := time.Now()
  for {
    segment, is_partial, err := reader.ReadLine()

    if err != nil {
      if err == io.EOF {
        time.Sleep(1 * time.Second) // TODO(sissel): Implement backoff

        // Give up waiting for data after a certain amount of time.
        // If we time out, return the error (eof)
        if time.Since(start_time) > eof_timeout {
          return nil, err
        }
        continue
      } else {
        log.Println(err)
        return nil, err // TODO(sissel): don't do this?
      }
    }

    // TODO(sissel): if buffer exceeds a certain length, maybe report an error condition? chop it?
    buffer.Write(segment)

    if !is_partial {
      // If we got a full line, return the whole line.
      str := new(string)
      *str = buffer.String()
      return str, nil
    }
  } /* forever read chunks */

  return nil, nil
}<|MERGE_RESOLUTION|>--- conflicted
+++ resolved
@@ -10,14 +10,9 @@
 )
 
 type Harvester struct {
-<<<<<<< HEAD
-  Path string /* the file path to harvest */
+  Path       string /* the file path to harvest */
   FileConfig FileConfig
-=======
-  Path   string /* the file path to harvest */
-  Fields map[string]string
->>>>>>> 8c050664
-  Offset int64
+  Offset     int64
   FinishChan chan int64
 
   file *os.File /* the file being watched */
@@ -81,25 +76,14 @@
 
     line++
     event := &FileEvent{
-<<<<<<< HEAD
-      Source: &h.Path,
-      Offset: h.Offset,
-      Line: line,
-      Text: text,
-      Fields: &h.FileConfig.Fields,
+      Source:   &h.Path,
+      Offset:   h.Offset,
+      Line:     line,
+      Text:     text,
+      Fields:   &h.FileConfig.Fields,
       fileinfo: &info,
     }
-    h.Offset += int64(len(*event.Text)) + 1  // +1 because of the line terminator
-=======
-      Source:   &h.Path,
-      Offset:   offset,
-      Line:     line,
-      Text:     text,
-      Fields:   &h.Fields,
-      fileinfo: &info,
-    }
-    offset += int64(len(*event.Text)) + 1 // +1 because of the line terminator
->>>>>>> 8c050664
+    h.Offset += int64(len(*event.Text)) + 1 // +1 because of the line terminator
 
     output <- event // ship the new event downstream
   } /* forever */
