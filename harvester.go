--- conflicted
+++ resolved
@@ -79,7 +79,7 @@
     last_read_time = time.Now()
 
     line++
-    h.Offset += int64(len(*text)) + 1 // +1 because of the line terminator
+    h.Offset += int64(bytesread)
     event := &FileEvent{
       Source:   &h.Path,
       Offset:   h.Offset,
@@ -88,10 +88,6 @@
       Fields:   &h.FileConfig.Fields,
       fileinfo: &info,
     }
-<<<<<<< HEAD
-=======
-    offset += int64(bytesread)
->>>>>>> eb6309a8
 
     output <- event // ship the new event downstream
   } /* forever */
